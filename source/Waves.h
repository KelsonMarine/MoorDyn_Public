/*
 * Copyright (c) 2014 Matt Hall <mtjhall@alumni.uvic.ca>
 * 
 * This file is part of MoorDyn.  MoorDyn is free software: you can redistribute 
 * it and/or modify it under the terms of the GNU General Public License as 
 * published by the Free Software Foundation, either version 3 of the License,
 * or (at your option) any later version.
 * 
 * MoorDyn is distributed in the hope that it will be useful, but WITHOUT ANY 
 * WARRANTY; without even the implied warranty of MERCHANTABILITY or FITNESS 
 * FOR A PARTICULAR PURPOSE.  See the GNU General Public License for details.
 * 
 * You should have received a copy of the GNU General Public License
 * along with MoorDyn.  If not, see <http://www.gnu.org/licenses/>.
 */

#ifndef WAVES_H
#define WAVES_H

#ifdef __cplusplus
extern "C"
{
<<<<<<< HEAD
	int nx;           // number of grid points in x direction
	int ny;           //
	int nz;           //
	int nt;           // number of time steps used in wave kinematics time series
	double dtWave;      // time step for wave kinematics time series

	double *px;      // grid coordinate arrays
	double *py;
	double *pz;
	double  ***zeta;   // wave elevation [x,y,t]
	double ****PDyn;   // dynamic pressure [x,y,z,t]
	double ****ux;   // wave velocity [x,y,z,t]
	double ****uy;   //
	double ****uz;   //
	double ****ax;   // wave acceleration
	double ****ay;   //
	double ****az;   //
	
	double g;
	double rho_w;
	
	// ------------ from Line object... -----------
	// new additions for handling waves in-object and precalculating them	(not necessarily used right now)
//	int WaveMod;
//	int WaveStMod;
//	double Hs;
//	double Tp;
//	double gamma;
//	float beta; 			// wave heading
//
//	vector< double > Ucurrent; // constant uniform current to add (three components)
	
	
public:
	
	void makeGrid();
	void allocateKinematicsArrays();
	void setup(EnvCond *env);
	void getWaveKin(double x, double y, double z, double t, double U[3], double Ud[3], double* zeta, double* PDyn_out);
	void getWaveKin(double x, double y, double z, double t, vec &U, vec &Ud, moordyn::real &zeta, moordyn::real &PDyn_out);
	void fillWaveGrid(doubleC *zetaC0, int nw, double dw, double g, double h );
	~Waves();
};


=======
#endif
>>>>>>> b21b01b6

/** @addtogroup new_c_api
 *  @{
 */

/// A mooring connection instance
typedef struct __MoorDynWaves* MoorDynWaves;

/** @brief Get the velocity, acceleration, wave height and dynamic pressure
 * at a specific positon and time
 * @param waves The Waves instance
 * @param x The point x coordinate
 * @param y The point y coordinate
 * @param z The point z coordinate
 * @param U The output velocity
 * @param Ud The output acceleration
 * @param zeta The output wave height
 * @param PDyn_out The output dynamic pressure
 * @return 0 If the data is correctly set, an error code otherwise
 * (see @ref moordyn_errors)
 */
int MoorDyn_GetWavesKin(MoorDynWaves waves, double x, double y, double z,
                        double t, double U[3], double Ud[3], double* zeta,
                        double* PDyn);

/** @brief Compute the wave number
 * @param Omega The wave angular frequency
 * @param g The gravity acceleration
 * @param h The water depth
 * @return The wave number
 * @note credit: FAST source
 */
double WaveNumber( double Omega, double g, double h );

/**
 * @}
 */

#ifdef __cplusplus
}
#endif

#endif<|MERGE_RESOLUTION|>--- conflicted
+++ resolved
@@ -20,55 +20,7 @@
 #ifdef __cplusplus
 extern "C"
 {
-<<<<<<< HEAD
-	int nx;           // number of grid points in x direction
-	int ny;           //
-	int nz;           //
-	int nt;           // number of time steps used in wave kinematics time series
-	double dtWave;      // time step for wave kinematics time series
-
-	double *px;      // grid coordinate arrays
-	double *py;
-	double *pz;
-	double  ***zeta;   // wave elevation [x,y,t]
-	double ****PDyn;   // dynamic pressure [x,y,z,t]
-	double ****ux;   // wave velocity [x,y,z,t]
-	double ****uy;   //
-	double ****uz;   //
-	double ****ax;   // wave acceleration
-	double ****ay;   //
-	double ****az;   //
-	
-	double g;
-	double rho_w;
-	
-	// ------------ from Line object... -----------
-	// new additions for handling waves in-object and precalculating them	(not necessarily used right now)
-//	int WaveMod;
-//	int WaveStMod;
-//	double Hs;
-//	double Tp;
-//	double gamma;
-//	float beta; 			// wave heading
-//
-//	vector< double > Ucurrent; // constant uniform current to add (three components)
-	
-	
-public:
-	
-	void makeGrid();
-	void allocateKinematicsArrays();
-	void setup(EnvCond *env);
-	void getWaveKin(double x, double y, double z, double t, double U[3], double Ud[3], double* zeta, double* PDyn_out);
-	void getWaveKin(double x, double y, double z, double t, vec &U, vec &Ud, moordyn::real &zeta, moordyn::real &PDyn_out);
-	void fillWaveGrid(doubleC *zetaC0, int nw, double dw, double g, double h );
-	~Waves();
-};
-
-
-=======
 #endif
->>>>>>> b21b01b6
 
 /** @addtogroup new_c_api
  *  @{
